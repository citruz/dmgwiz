--- conflicted
+++ resolved
@@ -11,22 +11,12 @@
 categories = ["command-line-utilities", "encoding", "filesystem", "parsing"]
 
 [dependencies]
-<<<<<<< HEAD
-itertools = "0.9.0"
-clap = "2.33.1"
-bincode = "1.3.1"
-serde = { version = "1.0", features = ["derive"] }
-ring = { version = "0.16.15", optional = true }
-plist = "1.0.0"
-=======
 itertools = "0.9"
 clap = "2"
 bincode = "1"
 serde = { version = "1", features = ["derive"] }
-ring = "0.16"
-openssl = { version = "0.10", features = ["vendored"] }
+ring = { version = "0.16", optional = true }
 plist = "1"
->>>>>>> 270c6445
 num-traits = "0.2"
 num-derive = "0.3"
 flate2 = "1"
